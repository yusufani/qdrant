use std::fs::{File, OpenOptions};
use std::io::Write;
use std::mem::{self, size_of, transmute};
use std::ops::DerefMut;
use std::path::Path;
use std::slice;
use std::sync::Arc;

use bitvec::prelude::BitSlice;
use memmap2::{Mmap, MmapMut, MmapOptions};
use parking_lot::Mutex;

use super::div_ceil;
use crate::common::error_logging::LogError;
use crate::common::Flusher;
use crate::data_types::vectors::VectorElementType;
use crate::entry::entry_point::OperationResult;
use crate::madvise;
use crate::types::{Distance, PointOffsetType, QuantizationConfig};
use crate::vector_storage::quantized::quantized_vectors::QuantizedVectors;

const HEADER_SIZE: usize = 4;
const VECTORS_HEADER: &[u8; HEADER_SIZE] = b"data";
const DELETED_HEADER: &[u8; HEADER_SIZE] = b"drop";

/// Mem-mapped file
pub struct MmapVectors {
    pub dim: usize,
    pub num_vectors: usize,
    /// Memory mapped file for vector data
    ///
    /// Has an exact size to fit a header and `num_vectors` of vectors.
    mmap: Mmap,
<<<<<<< HEAD
    pub quantized_vectors: Option<QuantizedVectors>,
=======
    /// Memory mapped file for deletion flags
    ///
    /// Has an exact size to fit a header and an aligned `BitSlice` for `num_vectors` of vectors.
    ///
    /// This should never be accessed directly, because it shares a mutable reference with
    /// [`deleted_bitslice`]. Use that instead. The sole purpouse of this is to keep ownership of
    /// the mmap, and to properly clean it up when this struct is dropped.
    _deleted_mmap: Arc<Mutex<MmapMut>>,
    /// A convenient [`BitSlice`] view into the deleted memory map file.
    ///
    /// This has the same lifetime as this struct, a borrow must never be leased out for longer.
    deleted: &'static mut BitSlice,
    /// Current number of deleted vectors.
    pub deleted_count: usize,
    pub quantized_vectors: Option<QuantizedVectorsStorage>,
>>>>>>> 35c3a98e
}

impl MmapVectors {
    pub fn open(vectors_path: &Path, deleted_path: &Path, dim: usize) -> OperationResult<Self> {
        // Allocate/open vectors mmap
        ensure_mmap_file_size(vectors_path, VECTORS_HEADER, None)
            .describe("Create mmap data file")?;
        let mmap = open_read(vectors_path).describe("Open mmap for reading")?;
        let num_vectors = (mmap.len() - HEADER_SIZE) / dim / size_of::<VectorElementType>();

        // Allocate/open deleted mmap
        let deleted_mmap_size = deleted_mmap_size(num_vectors);
        ensure_mmap_file_size(deleted_path, DELETED_HEADER, Some(deleted_mmap_size as u64))
            .describe("Create mmap deleted file")?;
        let mut deleted_mmap =
            open_write(deleted_path).describe("Open mmap deleted for writing")?;

        // Advice kernel that we'll need this page soon so the kernel can prepare
        #[cfg(unix)]
        if let Err(err) = deleted_mmap.advise(memmap2::Advice::WillNeed) {
            log::error!("Failed to advice MADV_WILLNEED for deleted flags: {}", err,);
        }

        // Create convenient BitSlice view over it
        let deleted = unsafe { mmap_to_bitslice(&mut deleted_mmap) };
        let deleted_count = deleted.count_ones();

        Ok(MmapVectors {
            dim,
            num_vectors,
            mmap,
            _deleted_mmap: Arc::new(Mutex::new(deleted_mmap)),
            deleted,
            deleted_count,
            quantized_vectors: None,
        })
    }

    pub fn flusher(&self) -> Flusher {
        Box::new({
            let mmap = self._deleted_mmap.clone();
            move || {
                mmap.lock().flush()?;
                Ok(())
            }
        })
    }

    pub fn quantize(
        &mut self,
        distance: Distance,
        data_path: &Path,
        quantization_config: &QuantizationConfig,
        max_threads: usize,
    ) -> OperationResult<()> {
        self.lock_deleted_flags();
        let vector_data_iterator = (0..self.num_vectors as u32).map(|i| {
            let offset = self.data_offset(i as PointOffsetType).unwrap_or_default();
            self.raw_vector_offset(offset)
        });
        self.quantized_vectors = Some(QuantizedVectors::create(
            vector_data_iterator,
            quantization_config,
            distance,
            self.dim,
            self.num_vectors,
            data_path,
            true,
            max_threads,
        )?);
        Ok(())
    }

    pub fn load_quantization(
        &mut self,
        data_path: &Path,
        distance: Distance,
    ) -> OperationResult<()> {
<<<<<<< HEAD
        if QuantizedVectors::check_exists(data_path) {
            self.quantized_vectors = Some(QuantizedVectors::load(data_path, true, distance)?);
=======
        if QuantizedVectorsStorage::check_exists(data_path) {
            self.lock_deleted_flags();
            self.quantized_vectors =
                Some(QuantizedVectorsStorage::load(data_path, true, distance)?);
>>>>>>> 35c3a98e
        }
        Ok(())
    }

    pub fn data_offset(&self, key: PointOffsetType) -> Option<usize> {
        let vector_data_length = self.dim * size_of::<VectorElementType>();
        let offset = (key as usize) * vector_data_length + HEADER_SIZE;
        if key >= (self.num_vectors as PointOffsetType) {
            return None;
        }
        Some(offset)
    }

    pub fn raw_size(&self) -> usize {
        self.dim * size_of::<VectorElementType>()
    }

    pub fn raw_vector_offset(&self, offset: usize) -> &[VectorElementType] {
        let byte_slice = &self.mmap[offset..(offset + self.raw_size())];
        let arr: &[VectorElementType] = unsafe { transmute(byte_slice) };
        &arr[0..self.dim]
    }

    /// Creates returns owned vector (copy of internal vector)
    pub fn get_vector(&self, key: PointOffsetType) -> &[VectorElementType] {
        let offset = self.data_offset(key).unwrap();
        self.raw_vector_offset(offset)
    }

    pub fn delete(&mut self, key: PointOffsetType) -> bool {
        if self.num_vectors <= key as usize {
            return false;
        }

        let is_deleted = !self.deleted.replace(key as usize, true);
        if is_deleted {
            self.deleted_count += 1;
        }
        is_deleted
    }

    pub fn is_deleted_vector(&self, key: PointOffsetType) -> bool {
        self.deleted[key as usize]
    }

    /// Get [`BitSlice`] representation for deleted vectors with deletion flags
    ///
    /// The size of this slice is not guaranteed. It may be smaller/larger than the number of
    /// vectors in this segment.
    pub fn deleted_vector_bitslice(&self) -> &BitSlice {
        self.deleted
    }

    /// Lock memory map of deleted flags into RAM for optimal access performance
    ///
    /// Because the deleted flags are backed by a memory mapped file, its pages may be swapped out
    /// to disk. This will hurt performance in case of quantization because the access times may be
    /// huge. Calling this will lock the deleted flags in memory to prevent this.
    ///
    /// This is only supported on Unix.
    fn lock_deleted_flags(&mut self) {
        #[cfg(unix)]
        if let Err(err) = self._deleted_mmap.lock().lock() {
            log::error!(
                "Failed to lock deleted flags for quantized mmap segment in memory: {}",
                err,
            );
        }
    }
}

fn open_read(path: &Path) -> OperationResult<Mmap> {
    let file = OpenOptions::new()
        .read(true)
        .write(false)
        .append(true)
        .create(true)
        .open(path)?;

    let mmap = unsafe { MmapOptions::new().map(&file)? };
    madvise::madvise(&mmap, madvise::get_global())?;
    Ok(mmap)
}

fn open_write(path: &Path) -> OperationResult<MmapMut> {
    let file = OpenOptions::new()
        .read(true)
        .write(true)
        .create(false)
        .open(path)?;

    let mmap = unsafe { MmapMut::map_mut(&file)? };
    madvise::madvise(&mmap, madvise::get_global())?;
    Ok(mmap)
}

/// Ensure the given mmap file exists and is the given size
///
/// # Arguments
/// * `path`: path of the file.
/// * `header`: header to set when the file is newly created.
/// * `size`: set the file size in bytes, filled with zeroes.
fn ensure_mmap_file_size(path: &Path, header: &[u8], size: Option<u64>) -> OperationResult<()> {
    // If it exists, only set the length
    if path.exists() {
        if let Some(size) = size {
            let file = OpenOptions::new().write(true).open(path)?;
            file.set_len(size)?;
        }
        return Ok(());
    }

    // Create file, and make it the correct size
    let mut file = File::create(path)?;
    file.write_all(header)?;
    if let Some(size) = size {
        if size > header.len() as u64 {
            file.set_len(size)?;
        }
    }
    Ok(())
}

/// Get start position of flags `BitSlice` in deleted mmap.
#[inline]
const fn deleted_mmap_data_start() -> usize {
    let align = mem::align_of::<usize>();
    div_ceil(HEADER_SIZE, align) * align
}

/// Calculate size for deleted mmap to hold the given number of vectors.
///
/// The mmap will hold a file header and an aligned `BitSlice`.
fn deleted_mmap_size(num: usize) -> usize {
    let unit_size = mem::size_of::<usize>();
    let num_bytes = div_ceil(num, 8);
    let num_usizes = div_ceil(num_bytes, unit_size);
    let data_size = num_usizes * unit_size;
    deleted_mmap_data_start() + data_size
}

/// Create a convenient [`BitSlice`] view over a [`MmapMut`].
///
/// This works because the internal memory mapped slice is pinned and doesn't move in memory.
///
/// This is unsafe because we create a shared mutable refrence with lifetime `'a`.
///
/// - The mmap and BitSlice should never be mutated together.
/// - The bitslice reference should never outlive the mmap.
/// - The caller is responsible for handling this with care.
unsafe fn mmap_to_bitslice<'a>(mmap: &mut MmapMut) -> &'a mut BitSlice {
    // Obtain static slice into mmap
    let slice: &'static mut [u8] = {
        let slice = mmap.deref_mut();
        slice::from_raw_parts_mut(slice.as_mut_ptr(), slice.len())
    };

    // Reslice to aligned data portion
    let data_start = deleted_mmap_data_start();
    let slice: &mut [u8] = &mut slice[data_start..];

    // Create BitSlice view over data slice
    // Transmute: &mut [u8] -> &mut [usize] -> &mut BitSlice
    debug_assert_eq!(slice.as_ptr() as usize % mem::align_of::<usize>(), 0);
    debug_assert_eq!(slice.len() % mem::size_of::<usize>(), 0);
    BitSlice::from_slice_unchecked_mut(slice::from_raw_parts_mut(
        slice.as_ptr() as *mut usize,
        slice.len() / mem::size_of::<usize>(),
    ))
}<|MERGE_RESOLUTION|>--- conflicted
+++ resolved
@@ -31,9 +31,6 @@
     ///
     /// Has an exact size to fit a header and `num_vectors` of vectors.
     mmap: Mmap,
-<<<<<<< HEAD
-    pub quantized_vectors: Option<QuantizedVectors>,
-=======
     /// Memory mapped file for deletion flags
     ///
     /// Has an exact size to fit a header and an aligned `BitSlice` for `num_vectors` of vectors.
@@ -48,8 +45,7 @@
     deleted: &'static mut BitSlice,
     /// Current number of deleted vectors.
     pub deleted_count: usize,
-    pub quantized_vectors: Option<QuantizedVectorsStorage>,
->>>>>>> 35c3a98e
+    pub quantized_vectors: Option<QuantizedVectors>,
 }
 
 impl MmapVectors {
@@ -128,15 +124,10 @@
         data_path: &Path,
         distance: Distance,
     ) -> OperationResult<()> {
-<<<<<<< HEAD
         if QuantizedVectors::check_exists(data_path) {
-            self.quantized_vectors = Some(QuantizedVectors::load(data_path, true, distance)?);
-=======
-        if QuantizedVectorsStorage::check_exists(data_path) {
             self.lock_deleted_flags();
             self.quantized_vectors =
-                Some(QuantizedVectorsStorage::load(data_path, true, distance)?);
->>>>>>> 35c3a98e
+                Some(QuantizedVectors::load(data_path, true, distance)?);
         }
         Ok(())
     }
