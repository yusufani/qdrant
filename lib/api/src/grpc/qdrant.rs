--- conflicted
+++ resolved
@@ -208,14 +208,11 @@
     /// How many replicas should apply the operation for us to consider it successful, default = 1
     #[prost(uint32, optional, tag = "12")]
     pub write_consistency_factor: ::core::option::Option<u32>,
-<<<<<<< HEAD
-    #[prost(message, optional, tag = "13")]
-    pub quantization_config: ::core::option::Option<QuantizationConfig>,
-=======
     /// Specify name of the other collection to copy data from
     #[prost(string, optional, tag = "13")]
     pub init_from_collection: ::core::option::Option<::prost::alloc::string::String>,
->>>>>>> 4c0f8497
+    #[prost(message, optional, tag = "14")]
+    pub quantization_config: ::core::option::Option<QuantizationConfig>,
 }
 #[allow(clippy::derive_partial_eq_without_eq)]
 #[derive(Clone, PartialEq, ::prost::Message)]
